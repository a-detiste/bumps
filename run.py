#!/usr/bin/env python
"""
Build and run bumps.

Usage:

./run.py [bumps cli args]
"""

import os, sys

def addpath(path):
    """
    Add a directory to the python path environment, and to the PYTHONPATH
    environment variable for subprocesses.
    """
    path = os.path.abspath(path)
    if 'PYTHONPATH' in os.environ:
        PYTHONPATH = path + os.pathsep + os.environ['PYTHONPATH']
    else:
        PYTHONPATH = path
    os.environ['PYTHONPATH'] = PYTHONPATH
    sys.path.insert(0, path)

from contextlib import contextmanager
@contextmanager
def cd(path):
    old_dir = os.getcwd()
    os.chdir(path)
    yield
    os.chdir(old_dir)

def prepare():
    # Make sure that we have a private version of mplconfig
    mplconfig = os.path.join(os.getcwd(), '.mplconfig')
    os.environ['MPLCONFIGDIR'] = mplconfig
    if not os.path.exists(mplconfig): os.mkdir(mplconfig)
    #import matplotlib
    #matplotlib.use('Agg')
    #print matplotlib.__file__
    #import pylab; pylab.hold(False)

    from distutils.util import get_platform
    platform = '.%s-%s'%(get_platform(),sys.version[:3])

    sys.dont_write_bytecode = True

    #import numpy; numpy.seterr(all='raise')
    root = os.path.abspath(os.path.dirname(__file__))

    # Force a rebuild
    import subprocess
    devnull = open('/dev/null', 'w') if not sys.platform.startswith('win') else None
    with cd(root):
        subprocess.call((sys.executable, "setup.py", "build"), shell=False, stdout=devnull)

    # Add the build dir to the system path
    build_path = os.path.join(root, 'build','lib'+platform)
    addpath(build_path)

<<<<<<< HEAD
    # Make sample data and models available
    os.environ['BUMPS_DATA'] = os.path.join(root,'bumps','gui','resources')

if __name__ == "__main__":
    import multiprocessing
    multiprocessing.freeze_support()
    prepare()
    import bumps.cli
    bumps.cli.main()
=======
import multiprocessing
multiprocessing.freeze_support()
import bumps.cli
bumps.cli.main()
>>>>>>> b394fb26
<|MERGE_RESOLUTION|>--- conflicted
+++ resolved
@@ -58,7 +58,6 @@
     build_path = os.path.join(root, 'build','lib'+platform)
     addpath(build_path)
 
-<<<<<<< HEAD
     # Make sample data and models available
     os.environ['BUMPS_DATA'] = os.path.join(root,'bumps','gui','resources')
 
@@ -68,9 +67,3 @@
     prepare()
     import bumps.cli
     bumps.cli.main()
-=======
-import multiprocessing
-multiprocessing.freeze_support()
-import bumps.cli
-bumps.cli.main()
->>>>>>> b394fb26
