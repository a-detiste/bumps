"""
Crossover ratios

The crossover ratio (CR) determines what percentage of parameters in the
target vector are updated with difference vector selected from the
population.  In traditional differential evolution a CR value is chosen
somewhere in [0, 1] at the start of the search and stays constant throughout.
DREAM extends this by allowing multiple CRs at the same time with different
probabilities.  Adaptive crossover adjusts the relative weights of the CRs
based on the average distance of the steps taken when that CR was used.  This
distance will be zero for unsuccessful metropolis steps, and so the relative
weights on those CRs which generate many unsuccessful steps will be reduced.

Usage
-----

1. Traditional differential evolution::

    crossover = Crossover(CR=CR)

2. Weighted crossover ratios::

    crossover = Crossover(CR=[CR1, CR2, ...], weight=[weight1, weight2, ...])

The weights are normalized to one, and default to equally weighted CRs.

3. Adaptive weighted crossover ratios::

    crossover = AdaptiveCrossover(N)

The CRs are set to *[1/N, 2/N, ... 1]*, and start out equally weighted.  The
weights are adapted during burn-in (10% of the runs) and fixed for the
remainder of the analysis.

Compatibility Notes
-------------------

For *Extra.pCR == 'Update'* in the matlab interface use::

    CR = AdaptiveCrossover(Ncr=MCMCPar.nCR)

For *Extra.pCR != 'Update'* in the matlab interface use::

    CR = Crossover(CR=[1./Ncr], pCR=[1])

"""
from __future__ import division, print_function

__all__ = ["Crossover", "AdaptiveCrossover", "LogAdaptiveCrossover"]

from numpy import hstack, empty, ones, zeros, cumsum, arange, \
    reshape, array, isscalar, asarray, std, sum, trunc, log10, logspace

from . import util


class Crossover(object):
    """
    Fixed weight crossover ratios.

    *CR* is a scalar if there is a single crossover ratio, or a vector of
    numbers in (0, 1].

    *weight* is the relative weighting of each CR, or None for equal weights.
    """
    def __init__(self, CR, weight=None):
        if isscalar(CR):
            CR, weight = [CR], [1]
        CR, weight = [asarray(v, 'd') for v in (CR, weight)]
        self.CR, self.weight = CR, weight/sum(weight)

    def reset(self):
        pass

    def update(self, xold, xnew, used):
        """
        Gather adaptation data on *xold*, *xnew* for each CR that was
        *used* in step *N*.
        """
        pass

    def adapt(self):
        """
        Update CR weights based on the available adaptation data.
        """
        pass


class BaseAdaptiveCrossover(object):
    """
    Adapted weight crossover ratios.
    """
    def _set_CRs(self, CR):
        self.CR = CR
        # Start with all CRs equally probable
        self.weight = ones(len(self.CR)) / len(self.CR)

        # No initial statistics for adaptation
        self._count = zeros(len(self.CR))
        self._distance = zeros(len(self.CR))
        self._generations = 0

    def reset(self):
        # TODO: do we reset count and distance?
        pass

    def update(self, xold, xnew, used):
        """
        Gather adaptation data on *xold*, *xnew* for each CR that was
        *used* in step *N*.
        """
        # Calculate the standard deviation of each dimension of X
        r = std(xnew, ddof=1, axis=0)
        # Compute the Euclidean distance between new X and old X
        d = sum(((xold - xnew)/r)**2, axis=1)
        # Use this information to update sum_p2 to update N_CR
        count, total = distance_per_CR(self.CR, d, used)
        self._count += count
        self._distance += total
        self._generations += 1
        self._Nchains = len(used)

    def adapt(self):
        """
        Update CR weights based on the available adaptation data.
        """
        # [PAK] make sure no count is zero by adding one to all counts
        self.weight = (self._distance/(self._count+1)) * (self._Nchains/sum(self._distance))
        # [PAK] make sure no weight goes to zero
        self.weight += 0.1*sum(self.weight)
        self.weight /= sum(self.weight)

class AdaptiveCrossover(BaseAdaptiveCrossover):
    """
    Adapted weight crossover ratios.

    *N* is the number of CRs to use.  CR is set to [1/N, 2/N, ..., 1], with
    initial weights [1/N, 1/N, ..., 1/N].
    """
    def __init__(self, N):
        if N < 2:
            raise ValueError("Need more than one CR for AdaptiveCrossover")
        self._set_CRs((arange(N)+1)/N)  # Equally spaced CRs


# [PAK] Add log spaced adaptive cross-over for high dimensional tightly
# constrained problems.
class LogAdaptiveCrossover(BaseAdaptiveCrossover):
    """
    Adapted weight crossover ratios, log-spaced.

    *dim* is the number of dimensions in the problem.
    *N* is the number of CRs to use per decade.

    CR is set to [k/dim] where k is log-spaced from 1 to dim.
    The CRs start equally weighted as [1, ..., 1]/len(CR).

    *N* should be around 4.5.  This gives good low end density, with 1, 2, 3,
    and 5 parameters changed at a time, and proceeds up to 60% and 100% of
    parameters each time.  Lower values of *N* give too few high density CRs,
    and higher values give too many low density CRs.
    """
    def __init__(self, dim, N=4.5):
        # Log spaced CR from 1/dim to dim/dim
        self._set_CRs(logspace(0, log10(dim), trunc(N*log10(dim)+1))/dim)

def distance_per_CR(available_CRs, distances, used):
    """
    Accumulate normalized Euclidean distance for each crossover value

    Returns the number of times each available CR was used and the total
    distance for that CR.
    """
<<<<<<< HEAD
    # TODO: could use sparse array trick to evaluate totals by CR
    # Set distance[k] to coordinate (k, used[k]), then sum by columns
    # Note: currently setting unused CRs to -1, so this won't work
    total = array([sum(distances[used==p]) for p in available_CRs])
    count = array([sum(used==p) for p in available_CRs])
=======
    total = array([sum(distances[(CRs == p)&used]) for p in available_CRs])
    count = array([sum((CRs == p)&used) for p in available_CRs])
>>>>>>> e214ed54
    return count, total
<|MERGE_RESOLUTION|>--- conflicted
+++ resolved
@@ -171,14 +171,9 @@
     Returns the number of times each available CR was used and the total
     distance for that CR.
     """
-<<<<<<< HEAD
     # TODO: could use sparse array trick to evaluate totals by CR
     # Set distance[k] to coordinate (k, used[k]), then sum by columns
     # Note: currently setting unused CRs to -1, so this won't work
-    total = array([sum(distances[used==p]) for p in available_CRs])
-    count = array([sum(used==p) for p in available_CRs])
-=======
-    total = array([sum(distances[(CRs == p)&used]) for p in available_CRs])
-    count = array([sum((CRs == p)&used) for p in available_CRs])
->>>>>>> e214ed54
+    total = array([sum(distances[used == p]) for p in available_CRs])
+    count = array([sum(used == p) for p in available_CRs])
     return count, total
