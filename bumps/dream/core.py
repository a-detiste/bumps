"""
DiffeRential Evolution Adaptive Metropolis algorithm

DREAM runs multiple different chains simultaneously for global exploration,
and automatically tunes the scale and orientation of the proposal
distribution using differential evolution.  The algorithm maintains
detailed balance and ergodicity and works well and efficient for a large
range of problems, especially in the presence of high-dimensionality and
multimodality.

DREAM developed by Jasper A. Vrugt and Cajo ter Braak

This algorithm has been described in:

   Vrugt, J.A., C.J.F. ter Braak, M.P. Clark, J.M. Hyman, and B.A. Robinson,
      *Treatment of input uncertainty in hydrologic modeling: Doing hydrology
      backward with Markov chain Monte Carlo simulation*,
      Water Resources Research, 44, W00B09, 2008.
      `doi:10.1029/2007WR006720 <http://dx.doi.org/10.1029/2007WR006720>`_

   Vrugt, J.A., C.J.F. ter Braak, C.G.H. Diks, D. Higdon, B.A. Robinson,
       and J.M. Hyman,
       *Accelerating Markov chain Monte Carlo simulation by differential
       evolution with self-adaptive randomized subspace sampling*,
       International Journal of Nonlinear Sciences and Numerical Simulation,
       10(3), 271-288, 2009.

   Vrugt, J.A., C.J.F. ter Braak, H.V. Gupta, and B.A. Robinson,
       *Equifinality of formal (DREAM) and informal (GLUE) Bayesian approaches
       in hydrologic modeling*,
       Stochastic Environmental Research and Risk Assessment,
       1-16, 2009, In Press.
       `doi:10.1007/s00477-008-0274-y
       <http://dx.doi.org/10.1007/s00477-008-0274-y>`_

For more information please read:

   Ter Braak, C.J.F.,
       *A Markov Chain Monte Carlo version of the genetic algorithm Differential
       Evolution: easy Bayesian computing for real parameter spaces*,
       Stat. Comput., 16, 239 - 249, 2006.
       `doi:10.1007/s11222-006-8769-1
       <http://dx.doi.org/10.1007/s11222-006-8769-1>`_

   Vrugt, J.A., H.V. Gupta, W. Bouten and S. Sorooshian,
       *A Shuffled Complex Evolution Metropolis algorithm for optimization
       and uncertainty assessment of hydrologic model parameters*,
       Water Resour. Res., 39 (8), 1201, 2003.
       `doi:10.1029/2002WR001642 <http://dx.doi.org/10.1029/2002WR001642>`_

   Ter Braak, C.J.F., and J.A. Vrugt,
       *Differential Evolution Markov Chain with snooker updater
       and fewer chains*,
       Statistics and Computing, 2008.
       `doi:10.1007/s11222-008-9104-9
       <http://dx.doi.org/2008.10.1007/s11222-008-9104-9>`_

   Vrugt, J.A., C.J.F. ter Braak, and J.M. Hyman,
       *Differential evolution adaptive Metropolis with snooker update and
       sampling from past states*,
       SIAM journal on Optimization, 2009.

   Vrugt, J.A., C.J.F. ter Braak, and J.M. Hyman,
       *Parallel Markov chain Monte Carlo simulation on distributed computing
       networks using multi-try Metropolis with sampling from past states*,
       SIAM journal on Scientific Computing, 2009.

   G. Schoups, and J.A. Vrugt,
       *A formal likelihood function for Bayesian inference of hydrologic
       models with correlated, heteroscedastic and non-Gaussian errors*,
       Water Resources Research, 2010, In Press.

   G. Schoups, J.A. Vrugt, F. Fenicia, and N.C. van de Giesen,
       *Inaccurate numerical solution of hydrologic models corrupts efficiency
       and robustness of MCMC simulation*,
       Water Resources Research, 2010, In Press.

Copyright (c) 2008, Los Alamos National Security, LLC
All rights reserved.

Copyright 2008. Los Alamos National Security, LLC. This software was produced
under U.S. Government contract DE-AC52-06NA25396 for Los Alamos National
Laboratory (LANL), which is operated by Los Alamos National Security, LLC
for the U.S. Department of Energy. The U.S. Government has rights to use,
reproduce, and distribute this software.

NEITHER THE GOVERNMENT NOR LOS ALAMOS NATIONAL SECURITY, LLC MAKES ANY
WARRANTY, EXPRESS OR IMPLIED, OR ASSUMES ANY LIABILITY FOR THE USE OF
THIS SOFTWARE.  If software is modified to produce derivative works, such
modified software should be clearly marked, so as not to confuse it with
the version available from LANL.

Additionally, redistribution and use in source and binary forms, with or without
modification, are permitted provided that the following conditions are met:

* Redistributions of source code must retain the above copyright notice,
  this list of conditions and the following disclaimer.

* Redistributions in binary form must reproduce the above copyright notice,
  this list of conditions and the following disclaimer in the documentation
  and/or other materials provided with the distribution.

* Neither the name of Los Alamos National Security, LLC, Los Alamos National
  Laboratory, LANL the U.S. Government, nor the names of its contributors
  may be used to endorse or promote products derived from this software
  without specific prior written permission.

THIS SOFTWARE IS PROVIDED BY LOS ALAMOS NATIONAL SECURITY, LLC AND
CONTRIBUTORS "AS IS" AND ANY EXPRESS OR IMPLIED WARRANTIES, INCLUDING,
BUT NOT LIMITED TO, THE IMPLIED WARRANTIES OF MERCHANTABILITY AND FITNESS
FOR A PARTICULAR PURPOSE ARE DISCLAIMED. IN NO EVENT SHALL LOS ALAMOS NATIONAL
SECURITY, LLC OR CONTRIBUTORS BE LIABLE FOR ANY DIRECT, INDIRECT, INCIDENTAL,
SPECIAL, EXEMPLARY, OR CONSEQUENTIAL DAMAGES (INCLUDING, BUT NOT LIMITED TO,
PROCUREMENT OF SUBSTITUTE GOODS OR SERVICES; LOSS OF USE, DATA, OR PROFITS;
OR BUSINESS INTERRUPTION) HOWEVER CAUSED AND ON ANY THEORY OF LIABILITY,
WHETHER IN CONTRACT, STRICT LIABILITY, OR TORT (INCLUDING NEGLIGENCE OR
OTHERWISE) ARISING IN ANY WAY OUT OF THE USE OF THIS SOFTWARE, EVEN IF
ADVISED OF THE POSSIBILITY OF SUCH DAMAGE.

MATLAB code written by Jasper A. Vrugt, Center for NonLinear Studies (CNLS)

Written by Jasper A. Vrugt: vrugt@lanl.gov

Version 0.5: June 2008
Version 1.0: October 2008  Adaption updated and generalized CR implementation



2010-04-20 Paul Kienzle
* Convert to python
"""
from __future__ import division, print_function

__all__ = ["Dream", "run_dream"]

import sys
import time
from ctypes import c_double

import numpy as np

from .state import MCMCDraw
from .metropolis import metropolis, metropolis_dr, dr_step
from .gelman import gelman
from .crossover import AdaptiveCrossover, LogAdaptiveCrossover
from .diffev import de_step
from .bounds import make_bounds_handler
from .compiled import dll
from .util import rng

# Everything should be available in state, but lets be lazy for now
LAST_TIME = 0


def console_monitor(state, pop, logp):
    """
    Print progress of fit on the console.
    """
    global LAST_TIME
    if state.generation == 1:
        print("#gen", "logp(x)",
              " ".join("<%s>" % par for par in state.labels))
        LAST_TIME = time.time()

    current_time = time.time()
    if current_time >= LAST_TIME + 1:
        LAST_TIME = current_time
        print(state.generation, state._best_logp,
              " ".join("%.15g" % v for v in state._best_x))
        sys.stdout.flush()


class Dream(object):
    """
    Data structure containing the details of the running DREAM analysis code.
    """
    model = None
    # Sampling parameters
    burn = 0
    draws = 100000
    thinning = 1
    outlier_test = "IQR"
    population = None
    # DE parameters
    DE_steps = 10
    DE_pairs = 3
    DE_eps = 0.05
    DE_snooker_rate = 0.1
    DE_noise = 1e-6
    bounds_style = 'reflect'
    # Crossover parameters
    CR = None
    CR_spacing = 'linear'  # 'log' or 'linear'
    # Delay rejection parameters
    use_delayed_rejection = False
    DR_scale = 1  # 1-sigma step size using cov of population
    # Local optimizer best fit injection  The optimizer has
    # the following interface:
    #    x, fx = goalseek(mapper, bounds_handler, pop, fpop)
    # where:
    #    x, fx are the local optimum point and its value
    #    pop is the starting population
    #    fpop is the nllf for each point in pop
    #    mapper is a function which takes pop and returns fpop
    #    bounds_handler takes pop and forces all points into the range
    goalseek_optimizer = None
    goalseek_interval = 1e100  # close enough to never
    goalseek_minburn = 1000
    state = None # type: MCMCDraw

    def __init__(self, **kw):
        self.monitor = console_monitor
        for k, v in kw.items():
            if hasattr(self, k):
                setattr(self, k, v)
            else:
                raise TypeError("Unknown attribute "+k)

        self._initialized = False

    def sample(self, state=None, abort_test=lambda: False):
        """
        Pull the requisite number of samples from the distribution
        """
        if not self._initialized:
            self._initialized = True
        self.state = state
        try:
            _run_dream(self, abort_test=abort_test)
        except KeyboardInterrupt:
            pass
        return self.state


def _run_dream(dream, abort_test=lambda: False):
    """
    Collect posterior distribution samples using DREAM sampler.
    """

    if dll: dll.rand_init(rng.randint(1e9))
    # Step 1: Sample s points in the parameter space
    # [PAK] I moved this out of dream so that the user can use whatever
    # complicated sampling scheme they want.  Unfortunately, this means
    # the user needs to know some complex sampling scheme.
    if dream.population is None:
        raise ValueError("initial population not defined")

    # Remember the problem dimensions
    n_gen, n_chain, n_var = dream.population.shape
    n_pop = n_gen*n_chain

    if dream.CR is None:
        if dream.CR_spacing == 'log':
            dream.CR = LogAdaptiveCrossover(n_var)
        else:  # linear
            dream.CR = AdaptiveCrossover(3)

    # Step 2: Calculate posterior density associated with each value in x
    apply_bounds = make_bounds_handler(dream.model.bounds,
                                       style=dream.bounds_style)

    # Record initial state
    allocate_state(dream)
    state = dream.state
    state.labels = dream.model.labels
    previous_draws = state.draws
    if previous_draws:
        x, logp = state._last_gen()
    else:
        # No initial state, so evaluate initial population
        for x in dream.population:
            apply_bounds(x)
# ********************** MAP *****************************
            logp = dream.model.map(x)
            state._generation(new_draws=n_chain, x=x,
                              logp=logp, accept=n_chain,
                              force_keep=True)
            dream.monitor(state, x, logp)

    # Skip r_stat and pCR until we have some data data to analyze
    state._update(R_stat=-2, CR_weight=dream.CR.weight)

    # Now start drawing samples
    #print "previous draws", previous_draws, "new draws", dream.draws+dream.burn
    last_goalseek = (dream.draws + dream.burn)/n_pop - dream.goalseek_minburn
    next_goalseek = state.generation + dream.goalseek_interval \
        if dream.goalseek_optimizer else 1e100

    if dll:
        xtry = np.empty((n_chain, n_var), 'd')
        step_alpha = np.empty(n_chain, 'd')
        CR_used = np.empty(n_chain, 'd')
    #need_outliers_removed = True
    scale = 1.0
    #serial_time = parallel_time = 0.
    #last_time = time.time()

    # Make sure that the pop we are drawing doesn't need to be copied before
    # sending it to the compiled C code.
    pop = state._draw_pop()
    assert pop.ctypes.data == np.ascontiguousarray(pop).ctypes.data

    while state.draws < dream.draws + dream.burn:

        # Age the population using differential evolution
        dream.CR.reset()
        CR = np.ascontiguousarray(np.vstack((dream.CR.CR, dream.CR.weight)).T,'d')
        for gen in range(dream.DE_steps):

            # Define the current locations and associated posterior densities
            xold, logp_old = x, logp
            pop = state._draw_pop()
            #print(pop.ctypes.data, np.ascontiguousarray(pop).ctypes.data)
            #print(pop)
            #print("gen", gen, pop.shape)

            # Generate candidates for each sequence
            if dll is None:
                xtry, step_alpha, CR_used \
                    = de_step(n_chain, pop, CR,
                              max_pairs=dream.DE_pairs,
                              eps=dream.DE_eps,
                              snooker_rate=dream.DE_snooker_rate,
                              noise=dream.DE_noise,
                              scale=scale)
            else:
                dll.de_step(n_chain, n_var, len(CR),
                            pop.ctypes, CR.ctypes,
                            dream.DE_pairs,
                            c_double(dream.DE_eps),
                            c_double(dream.DE_snooker_rate),
                            c_double(dream.DE_noise),
                            c_double(scale),
                            xtry.ctypes, step_alpha.ctypes, CR_used.ctypes)
            #print("try", xtry)


            # PAK: Try a local optimizer every N generations
            if next_goalseek <= state.generation <= last_goalseek:
                best, logp_best = dream.goalseek_optimizer(
                    dream.model.map, apply_bounds, xold, logp_old)
                xtry[0] = best
                # Note: it is slightly inefficient to throw away logp_best,
                # but it makes the the code cleaner if we do
                next_goalseek += dream.goalseek_interval

            # Compute the likelihood of the candidates
            apply_bounds(xtry)
# ********************** MAP *****************************
            #next_time = time.time()
            #serial_time += next_time - last_time
            #last_time = next_time
            logp_try = dream.model.map(xtry)
            #next_time = time.time()
            #parallel_time  += next_time - last_time
            #last_time = next_time
            draws = len(logp_try)

            # Apply the metropolis acceptance/rejection rule
            x, logp, alpha, accept \
                = metropolis(xtry, logp_try,
                             xold, logp_old,
                             step_alpha)

            # Process delayed rejection
            # PAK NOTE: this updates according to the covariance matrix of the
            # current sample, which may be useful on unimodal systems, but
            # doesn't seem to be of any value in general; the DREAM papers
            # found that the acceptance rate did indeed improve with delayed
            # rejection, but the overall performance did not.  Worse, this
            # requires a linear system solution O(nPop^3) which can be near
            # singular for complex posterior distributions.
            if dream.use_delayed_rejection and not accept.all():
                # Generate alternate candidates using the covariance of xold
                xdr, r = dr_step(x=xold, scale=dream.DR_scale)

                # Compute the likelihood of the new candidates
                reject = ~accept
                apply_bounds(xdr)
# ********************** MAP *****************************
                logp_xdr = dream.model.map(xdr[reject])
                draws += len(logp_xdr)

                # Apply the metropolis delayed rejection rule.
                x[reject], logp[reject], alpha[reject], accept[reject] = \
                    metropolis_dr(xtry[reject], logp_try[reject],
                                  x[reject], logp[reject],
                                  xold[reject], logp_old[reject],
                                  alpha[reject], r)

            # els = zip(logp_old, logp_try, logp, x[:, -2], x[:, -1], accept)
            #print "pop", "\n ".join((("%12.3e "*(len(el)-1))%el[:-1])
            #                       +("T " if el[-3]<=el[-2] else "  ")
            #                       +("accept" if el[-1] else "")
            #                       for el in els)

            # Update Sequences with the new population.
            state._generation(draws, x, logp, accept)
# ********************** NOTIFY **************************
            dream.monitor(state, x, logp)
            #print state.generation, ":", state._best_logp

            # Keep track of which CR ratios were successful
            if state.draws <= dream.burn:
<<<<<<< HEAD
                dream.CR.update(xold, x, CR_used)
            
=======
                dream.CR.update(gen, xold, x, used)

>>>>>>> e214ed54
            if abort_test():
                break

        #print("serial&parallel",serial_time,parallel_time)
        # End of differential evolution aging
        # ---------------------------------------------------------------------

        # Calculate Gelman and Rubin convergence diagnostic
        #_, points, _ = state.chains()
        #r_stat = gelman(points, portion=0.5)
        r_stat = 0.  # Suppress for now since it is broken, and it costs to unroll

        #if state.draws <= 0.1 * dream.draws:
        if state.draws <= dream.burn:
            # Adapt the crossover ratio, but only during burn-in.
            dream.CR.adapt()
        # See whether there are any outlier chains, and remove
        # them to current best value of X
        #if need_outliers_removed and state.draws > 0.5*dream.burn:
        #    state.remove_outliers(x, logp, test=dream.outlier_test)
        #    need_outliers_removed = False

        if False:
            # Suppress scale update until we have a chance to verify that it
            # doesn't skew the resulting statistics.
            _, r = state.acceptance_rate()
            ravg = np.mean(r[-dream.DE_steps:])
            if ravg > 0.4:
                scale *= 1.01
            elif ravg < 0.2:
                scale /= 1.01



        # Save update information
        state._update(R_stat=r_stat, CR_weight=dream.CR.weight)

        if abort_test():
            break


def allocate_state(dream):
    """
    Estimate the size of the output
    """
    # Determine problem dimensions from the initial population
    n_pop, n_chain, n_var = dream.population.shape
    steps = dream.DE_steps
    thinning = dream.thinning
    n_cr = len(dream.CR.CR)
    draws = dream.draws

    n_update = int(draws/(steps*n_chain)) + 1
    n_gen = n_update * steps
    n_thin = int(n_gen/thinning) + 1
    #print n_gen, n_thin, n_update, draws, steps, Npop, n_var

    if dream.state is not None:
        dream.state.resize(
            n_gen, n_thin, n_update, n_var, n_chain, n_cr, thinning)
    else:
        dream.state = MCMCDraw(
            n_gen, n_thin, n_update, n_var, n_chain, n_cr, thinning)<|MERGE_RESOLUTION|>--- conflicted
+++ resolved
@@ -402,13 +402,8 @@
 
             # Keep track of which CR ratios were successful
             if state.draws <= dream.burn:
-<<<<<<< HEAD
                 dream.CR.update(xold, x, CR_used)
-            
-=======
-                dream.CR.update(gen, xold, x, used)
-
->>>>>>> e214ed54
+
             if abort_test():
                 break
 
